--- conflicted
+++ resolved
@@ -208,8 +208,7 @@
 	if !bytes.Equal(msg, plain) {
 		t.Fatal("sm2 encryption is invalid")
 	}
-<<<<<<< HEAD
-=======
+
 }
 
 func TestDecrypt(t *testing.T) {
@@ -233,5 +232,4 @@
 	if !bytes.Equal(msg, plain) {
 		t.Fatal("decryption is invalid")
 	}
->>>>>>> 1607c487
 }