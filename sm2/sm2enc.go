// Copyright 2020 cetc-30. All rights reserved.
// SPDX-License-Identifier: Apache-2.0
// license that can be found in the LICENSE file.

package sm2

import (
	"bytes"
	"crypto"
	"encoding/asn1"
	"encoding/binary"
	"errors"
	"io"
	"math"
	"math/big"

	"github.com/Hyperledger-TWGC/ccs-gm/sm3"
)

var EncryptionErr = errors.New("sm2: encryption error")
var DecryptionErr = errors.New("sm2: decryption error")

type sm2Cipher struct {
	XCoordinate *big.Int
	YCoordinate *big.Int
	HASH        []byte
	CipherText  []byte
}

func (key *PrivateKey) Decrypt(rand io.Reader, msg []byte, opts crypto.DecrypterOpts) (plaintext []byte, err error) {
	return Decrypt(msg, key)
}

func keyDerivation(Z []byte, klen int) []byte {
	var ct = 1
	if klen%8 != 0 {
		return nil
	}

	K := make([]byte, int(math.Ceil(float64(klen)/(sm3.Size*8))*sm3.Size))
	v := sm3.Size * 8

	l := int(math.Ceil(float64(klen) / float64(v)))

	var m = make([]byte, len(Z)+4)
	var vBytes = make([]byte, 4)
	copy(m, Z)

	for ; ct <= l; ct++ {
		binary.BigEndian.PutUint32(vBytes, uint32(ct))
		copy(m[len(Z):], vBytes)

		hash := sm3.SumSM3(m)
		copy(K[(ct-1)*sm3.Size:], hash[:])
	}
	return K[:klen/8]
}

func Encrypt(rand io.Reader, key *PublicKey, msg []byte) (cipher []byte, err error) {
	x, y, c2, c3, err := doEncrypt(rand, key, msg)
	if err != nil {
		return nil, err
	}

	c1 := pointToBytes(x, y)

	//c = c1||c3||c2,len(c1)=65,len(c3)=32
	cipher = append(c1, c3...)
	cipher = append(cipher, c2...)

	return
}

func doEncrypt(rand io.Reader, key *PublicKey, msg []byte) (x, y *big.Int, c2, c3 []byte, err error) {
	k := generateRandK(rand, key.Curve)

regen:
	x1, y1 := key.Curve.ScalarBaseMult(k.Bytes())

	var x2, y2 *big.Int
	if opt, ok := key.Curve.(optMethod); ok && (key.PreComputed != nil) {
		x2, y2 = opt.PreScalarMult(key.PreComputed, k.Bytes())
	} else {
		x2, y2 = key.Curve.ScalarMult(key.X, key.Y, k.Bytes())
	}

	xBuf := x2.Bytes()
	yBuf := y2.Bytes()

	xPadding := make([]byte, 32)
	yPadding := make([]byte, 32)
	if n := len(xBuf); n < 32 {
		xBuf = append(xPadding[:32-n], xBuf...)
	}

	if n := len(yBuf); n < 32 {
		yBuf = append(yPadding[:32-n], yBuf...)
	}

	//z=x2||y2
	Z := make([]byte, 64)
	copy(Z, xBuf)
	copy(Z[32:], yBuf)

	t := keyDerivation(Z, len(msg)*8)
	if t == nil {
		return nil, nil, nil, nil, EncryptionErr
	}
	for i, v := range t {
		if v != 0 {
			break
		}
		if i == len(t)-1 {
			goto regen
		}
	}

	//M^t
	for i, v := range t {
		t[i] = v ^ msg[i]
	}

	m3 := make([]byte, 64+len(msg))
	copy(m3, xBuf)
	copy(m3[32:], msg)
	copy(m3[32+len(msg):], yBuf)
	h := sm3.SumSM3(m3)
	c3 = h[:]

	return x1, y1, t, c3, nil
}

func Decrypt(c []byte, key *PrivateKey) ([]byte, error) {
	x1, y1 := pointFromBytes(c[:65])

	//dB*C1
	x2, y2 := key.Curve.ScalarMult(x1, y1, key.D.Bytes())

	xBuf := x2.Bytes()
	yBuf := y2.Bytes()

	xPadding := make([]byte, 32)
	yPadding := make([]byte, 32)
	if n := len(xBuf); n < 32 {
		xBuf = append(xPadding[:32-n], xBuf...)
	}

	if n := len(yBuf); n < 32 {
		yBuf = append(yPadding[:32-n], yBuf...)
	}

	//z=x2||y2
	Z := make([]byte, 64)
	copy(Z, xBuf)
	copy(Z[32:], yBuf)

	t := keyDerivation(Z, (len(c)-97)*8)
	if t == nil {
		return nil, DecryptionErr
	}
	for i, v := range t {
		if v != 0 {
			break
		}
		if i == len(t)-1 {
			return nil, DecryptionErr
		}
	}

<<<<<<< HEAD
	// m` = c3 ^ t
	c3 := c[97:]
=======
	// m` = c2 ^ t
	c2 := c[97:]
>>>>>>> 1607c487
	for i, v := range t {
		t[i] = v ^ c3[i]
	}

	//validate
	_u := make([]byte, 64+len(t))
	copy(_u, xBuf)
	copy(_u[32:], t)
	copy(_u[32+len(t):], yBuf)
	u := sm3.SumSM3(_u)
	if !bytes.Equal(u[:], c[65:97]) {
		return nil, DecryptionErr
	}

	return t, nil
}

//uncompressed form, s=04||x||y
func pointToBytes(x, y *big.Int) []byte {
	buf := []byte{}

	xBuf := x.Bytes()
	yBuf := y.Bytes()

	xPadding := make([]byte, 32)
	yPadding := make([]byte, 32)
	if n := len(xBuf); n < 32 {
		xBuf = append(xPadding[:32-n], xBuf...)
	}

	if n := len(yBuf); n < 32 {
		yBuf = append(yPadding[:32-n], yBuf...)
	}

	//s = 04||x||y
	buf = append(buf, 0x4)
	buf = append(buf, xBuf...)
	buf = append(buf, yBuf...)

	return buf
}

func pointFromBytes(buf []byte) (x, y *big.Int) {
	if len(buf) != 65 || buf[0] != 0x4 {
		return nil, nil
	}

	x = new(big.Int).SetBytes(buf[1:33])
	y = new(big.Int).SetBytes(buf[33:])

	return
}

func EncryptAsn1(rand io.Reader, key *PublicKey, msg []byte) (cipher []byte,err error) {
	x, y, c2, c3, err := doEncrypt(rand, key, msg)
	if err != nil {
		return nil, err
	}

	var C = sm2Cipher{x,y,c3,c2}

	return asn1.Marshal(C)
}

func DecryptAsn1(priv *PrivateKey,cipher []byte) (plaintext []byte,err error) {
	var C sm2Cipher

	_, err = asn1.Unmarshal(cipher,&C)
	if err != nil {
		return nil,err
	}

	x1, y1 := C.XCoordinate,C.YCoordinate

	//dB*C1
	x2, y2 := priv.Curve.ScalarMult(x1, y1, priv.D.Bytes())

	xBuf := x2.Bytes()
	yBuf := y2.Bytes()

	xPadding := make([]byte, 32)
	yPadding := make([]byte, 32)
	if n := len(xBuf); n < 32 {
		xBuf = append(xPadding[:32-n], xBuf...)
	}

	if n := len(yBuf); n < 32 {
		yBuf = append(yPadding[:32-n], yBuf...)
	}

	//z=x2||y2
	Z := make([]byte, 64)
	copy(Z, xBuf)
	copy(Z[32:], yBuf)

	t := keyDerivation(Z, len(C.CipherText)*8)
	if t == nil {
		return nil, DecryptionErr
	}
	for i, v := range t {
		if v != 0 {
			break
		}
		if i == len(t)-1 {
			return nil, DecryptionErr
		}
	}

	// m` = c2 ^ t
	c2 := C.CipherText
	for i, v := range t {
		t[i] = v ^ c2[i]
	}

	//validate
	_u := make([]byte, 64+len(t))
	copy(_u, xBuf)
	copy(_u[32:], t)
	copy(_u[32+len(t):], yBuf)
	u := sm3.SumSM3(_u)
	if !bytes.Equal(u[:], C.HASH) {
		return nil, DecryptionErr
	}

	return t, nil
}<|MERGE_RESOLUTION|>--- conflicted
+++ resolved
@@ -167,13 +167,9 @@
 		}
 	}
 
-<<<<<<< HEAD
 	// m` = c3 ^ t
 	c3 := c[97:]
-=======
-	// m` = c2 ^ t
-	c2 := c[97:]
->>>>>>> 1607c487
+
 	for i, v := range t {
 		t[i] = v ^ c3[i]
 	}
